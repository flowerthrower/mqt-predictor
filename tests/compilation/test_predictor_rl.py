--- conflicted
+++ resolved
@@ -1,18 +1,10 @@
 from __future__ import annotations
 
-<<<<<<< HEAD
-import os
-=======
->>>>>>> b735d2a9
 from pathlib import Path
 
 import pytest
 from qiskit import QuantumCircuit
-<<<<<<< HEAD
-from sb3_contrib import MaskablePPO
-=======
 from qiskit.qasm2 import dump
->>>>>>> b735d2a9
 
 from mqt.bench import benchmark_generator, get_benchmark
 from mqt.predictor import reward, rl
